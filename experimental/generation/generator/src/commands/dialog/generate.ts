--- conflicted
+++ resolved
@@ -29,7 +29,7 @@
         qna: flags.boolean({ description: 'Specify to include qna' }),
         templates: flags.string({ char: 't', description: 'Directory with templates to use for generating assets.  With multiple directories, the first definition found wins.  To include the standard templates, just use "standard" as a template directory name.', multiple: true }),
         verbose: flags.boolean({ description: 'Output verbose logging of files as they are processed', default: false }),
-        jsonProperties: flags.string({ char: 'j', description: 'The additional json properties to be added into the scope', required: false})
+        jsonProperties: flags.string({ char: 'j', description: 'The additional json properties to be added into the scope', required: false })
     }
 
     async run() {
@@ -45,13 +45,8 @@
             }
         }
         try {
-<<<<<<< HEAD
-            await gen.generate(args.schema, flags.prefix, flags.output, flags.schema, flags.locale, flags.templates, flags.force, flags.merge,  flags.singleton, flags.jsonProperties, feedback)
-
-=======
             await gen.generate(args.schema, flags.prefix, flags.output,
-                flags.schema, flags.locale, flags.templates, flags.force, flags.merge, flags.singleton, flags.qna, feedback)
->>>>>>> 2dfd213e
+                flags.schema, flags.locale, flags.templates, flags.force, flags.merge, flags.singleton, flags.qna, flags.jsonProperties, feedback)
             return true;
         } catch (e) {
             this.thrownError(e)
