--- conflicted
+++ resolved
@@ -68,13 +68,8 @@
     // It kicks off the dialog with the multi-question SlotFillingDialog,
     // then passes the aggregated results on to the next step.
     async startDialog(step) {
-<<<<<<< HEAD
-        return await step.begin('slot-dialog');
-    }
-=======
         return await step.beginDialog('slot-dialog');
     }   
->>>>>>> 1fd5f6b6
 
     // This is the second step of the WaterfallDialog.
     // It receives the results of the SlotFillingDialog and displays them.
@@ -135,11 +130,7 @@
 
             if (!dc.context.responded) {
                 // Continue the current dialog if one is pending.
-<<<<<<< HEAD
-                await dc.continue();
-=======
-                const results = await dc.continueDialog();
->>>>>>> 1fd5f6b6
+                await dc.continueDialog();
             }
 
             if (!dc.context.responded) {
